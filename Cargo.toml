--- conflicted
+++ resolved
@@ -1,10 +1,10 @@
 [package]
-name = "solana-geyser-zmq"
-version = "0.1.8"
+name = "solana-geyser-plugin-scaffold"
+version = "1.11.2"
 edition = "2021"
 description = "The simplest Solana Geyser Plugin ever"
 authors = ["mwrites <mwrites.pub@pm.me>"]
-repository = "https://github.com/extrnode/solana-geyser-zmq"
+repository = "https://github.com/mwrites/solana-geyser-plugin-scaffold"
 license = "Apache-2.0"
 keywords = ["solana", "geyser", "plugin", "solana-geyser-plugin"]
 
@@ -12,34 +12,21 @@
 crate-type = ["cdylib", "rlib"]
 
 [dependencies]
-<<<<<<< HEAD
-solana-geyser-plugin-interface = { version = "~1.14" }
-solana-logger = { version = "~1.14" }
-=======
 solana-geyser-plugin-interface = { version = "=1.16.14" }
 solana-logger = { version = "=1.16.14" }
->>>>>>> eb7aa395
 log = "0.4.17"
 bs58 = "0.4.0"
 flatbuffers = "23.1.21"
 parking_lot = "0.12.0"
-<<<<<<< HEAD
-solana-sdk = { version = "~1.14" }
-solana-transaction-status = { version = "~1.14" }
-solana-program = { version = "~1.14" }
-solana-metrics = { version = "~1.14" }
-=======
 solana-sdk = { version = "=1.16.14" }
 solana-transaction-status = { version = "=1.16.14" }
 solana-program = { version = "=1.16.14" }
 solana-metrics = { version = "=1.16.14" }
->>>>>>> eb7aa395
 serde = { version = "1.0.133" }
 serde_json = "1.0.75"
 anyhow = "1.0.52"
 thiserror = "1.0"
 bincode = "1.3.3"
-tokio = { version = "1.26.0", features = ["full", "tracing"] }
 
 [dependencies.uuid]
 version = "1.4.1"
